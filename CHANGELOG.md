# moize CHANGELOG

## 5.4.6

<<<<<<< HEAD
-   Fix issue where `setTimeout` causes processes to hang in NodeJS [#122](https://github.com/planttheidea/moize/issues/122)

## 5.4.5

-   Improve TypeScript typings
=======
- Fix issue where `setTimeout` causes processes to hang in NodeJS [#122](https://github.com/planttheidea/moize/issues/122)

## 5.4.5

- Improve TypeScript typings
>>>>>>> 731422cd

## 5.4.4

-   Fix export in TypeScript declarations([#105](https://github.com/planttheidea/moize/pull/105))

## 5.4.3

-   Improve typings for TypeScript ([#103](https://github.com/planttheidea/moize/pull/103))

## 5.4.2

-   Ignore when `maxArgs` or `maxSize` arguments are negative

## 5.4.1

-   Upgrade to `babel@7`
-   Add `"sideEffects": false` to `package.json` for better tree-shaking in `webpack`

## 5.4.0

-   Add ESM support for NodeJS with separate [`.mjs` extension](https://nodejs.org/api/esm.html) exports

## 5.3.2

**BUGFIXES**

-   Bump `micro-memoize` dependency to fix recursive race condition issue

## 5.3.1

**BUGFIXES**

-   Clean up logic surrounding `update` function to not unnecessarily assign the value twice

## 5.3.0

**NEW FEATURES**

-   Add the [`moized.update`](README.md#updatekey-value) method for direct cache manipulation

## 5.2.3

**BUGFIXES**

-   Actually fix the issue that `5.2.2` was supposed to fix (appreciate the persistence [@vlad-zhukov](https://github.com/vlad-zhukov))

## 5.2.2

**BUGFIXES**

-   Fix issue where manually removing a key from `cache` would not clear / remove the expiration timeout

## 5.2.1

**BUGFIXES**

-   Fix `Object.assign` usage on functions (derp)

## 5.2.0

**NEW FEATURES**

-   Add `collectStats` as a convenience method on the main `moize` object

**BUGFIXES**

-   Fix naming convention for determining if statistics are being collected on the `moize`d function (`isCollectingStats` now, was mistakenly `collectStats` before)

## 5.1.2

**BUGFIXES**

-   Reference the correct option name for `micro-memoize` (isMatchingKey) instead of `moize` (matchesKey) for instance methods (oops)

## 5.1.1

**BUGFIXES**

-   Ensure instance methods that update the cache work correctly with new `matchesKey` option

## 5.1.0

**NEW FEATURES**

-   Add [`matchesKey`](#matcheskey) option
-   Change `isSerialized` to use `matchesKey` with custom `isMatchingKey` instead of standard `isEqual`

**BUGFIXES**

-   Prevent `isDeepEqual` from being passed to the `micro-memoize` options

## 5.0.1

-   Include `fast-equals` as an explicit dependency

## 5.0.0

-   Complete refactor to leverage [`micro-memoize`](https://github.com/planttheidea/micro-memoize) under the hood (doubles the speed, and allows for more functionality)

**BREAKING CHANGES**

-   The default `equals` option now uses [SameValueZero](http://ecma-international.org/ecma-262/7.0/#sec-samevaluezero) equality instead of strict equality
-   `equals` option is now performed iteratively on each argument in the key, rather on the key as a whole
    -   `matchesKey` option now performs the full-key comparison that `equals` did in v4
-   `serialize` option has been changed to `isSerialized`
-   `serializeFunctions` option has been changed to `shouldSerializeFunctions`
-   CommonJS consumers must now use `require('moize').default`
-   The shape of the `cache` object has changed
    -   If you were modifying it directly instead of using the [convenience methods](#direct-cache-manipulation), you may experience breakages
-   `moize.promise` now sets both `isPromise` and `updateExpire` options (v4 and below only set `isPromise`)
-   When `isPromise` is `true` and a `maxAge` is applied, the `maxAge` now begins when the function is created rather than the resolution of the promise
    -   If you want the `maxAge` to apply upon resolution, then either set the `updateExpire` option or use the `moize.promise` convenience method

**NEW FEATURES**

-   Deep equality now available without custom `equals` function (either [`isDeepEqual`](README.md#isdeepequal) option, or [`moize.deep`](README.md#moizedeep) convenience method)
-   Statistics can now be collected for both global and method-specific contexts (see [Collecting statistics](#collecting-statistics) and [`profileName`](README.md#profilename))
-   Statistics-based introspection methods exist to support reading stats
    -   [`getStats`](README.md#getstats) will get the stats for the `profileName` passed, or if none is passed then gets the global stats
    -   [`isCollectingStats`](README.md#iscollectingstats) returns whether stats are being collected
-   Cache change listeners are now available to listen for changes
    -   [`onCacheAdd`](README.md#oncacheadd) will fire when a new entry is added to the cache
    -   [`onCacheChange`](README.md#oncachechange) will fire when the cache is added to or the LRU order has changed
    -   [`onCacheHit`](README.md#oncachehit) will fire when an existing entry in cache is used

**BUGFIXES**

-   `isPromise` methods that resolved had the values re-wrapped in a new promise, which obfuscated chaining on the method (now the original promise is maintained)
-   Internal de-circularizer for serialized methods was flaky in deeply-nested scenarios (now uses [`json-stringify-safe`](https://github.com/moll/json-stringify-safe))

**DEPRECATIONS**

-   `promiseLibrary` is no longer a supported option (it is no longer needed, as the original promise is now maintained)

## 4.0.4

-   Add `default` property to `moize` which points to itself, allowing TypeScript to import correctly as an ES module

## 4.0.3

-   Fix issue where items manually added to cache did not have the same options (`maxAge`, `maxSize`, etc.) applied to them as those added to cache through function call

## 4.0.2

-   Remove duplicate internal method

## 4.0.1

-   Update issue where `onExpire` was firing prior to removal of the key from cache

## 4.0.0

-   Add programmatic update of expiration based on return from `onExpire`

**BREAKING CHANGES**

-   `onExpire` will update the expiration if `false` is returned
    -   In prior versions, the return of `onExpire` was ignored entirely

## 3.5.0

-   Add `updateExpire` option, which if true will reset the expiration countdown based on `maxAge` when a cached value for that key has been hit
-   Update TypeScript typings (thanks @Joshuaweiss)

## 3.4.2

-   Remove unneeded constants declarations for smaller footprint

## 3.4.1

-   Remove code duplication and unnecessary cache key segregation (reduced library size by ~10.6%)
-   Improve Flow typings (no longer driven off of TypeScript typings)

## 3.4.0

-   Add `onExpire` callback that fires when a cache item expires

## 3.3.1

-   Fix TypeScript definitions with correct declarations (thanks @iHaiduk)

## 3.3.0

-   Add `es` transpilation in addition to standard `lib`, preserving ES2015 modules for [`pkg.module`](https://github.com/rollup/rollup/wiki/pkg.module)

## 3.2.2

-   Refactor `ReactCacheKey` to double the speed (yes, double)

## 3.2.1

-   Fix issue where `MultipleParameterCacheKey` and `ReactCacheKey` were not applying `equals` correctly

## 3.2.0

-   Add `transformArgs` option, which allows trasformation of the arguments prior to being used as a key

## 3.1.2

-   Fix `clear` referencing incorrect object
-   Fix `equals` not using `matchesCustom` when used in conjunction with `serialize`

## 3.1.1

-   BAD PUBLISH - do not use!

## 3.1.0

-   New: add `isMoized` introspection method
-   New; add FlowType declarations based on TypeScript typings
-   New: add `prettier` to project, with pre-commit hooks to format the code
-   Fix: only serialize key once when attempting to match in cache (was serializing on every iteration)

## 3.0.2

-   Improve performance of `take` by making it a higher-order function

## 3.0.1

-   Update TypeScript typings to include new `equals` option

## 3.0.0

-   Improve performance of multiple parameter cache matching (~3x faster)
-   Improve performance of `react` functional component cache matching (~9.5x faster)
-   Improve performance of serialized parameter cache matching (~1.5x faster)
-   Improve performance of use with `maxArgs`
-   Add `equals` option for ability to provide custom equality comparison method
-   Add `moize.reactSimple` shortcut method to limit `react` cache size to `1` (mimics the `PureComponent` optimization)
-   Add `isReact` option for simpler `react` configuration via `options`
-   Fix issue where `moize` was only able to curry `options` once
-   Fix issue with `react` cache where different functions with identical names / body contents were seen as equal
-   Fix issue where `maxArgs` was not always respected for `serialize` caches

**BREAKING CHANGES**

-   Custom `cache` is no longer available in `options`
-   `moize.react` now performs a shallow equal comparison of `props` and `context` instead of deep value comparison
    -   If you want to perform a deep value equality comparison (if you are mutation props, for example), pass a deep equality comparison method via the `equals` option such as `lodash`'s `isEqual`
    -   If you want to continue using the v2 version of `moize.react`, you can manually apply the options: `moize.serialize(fn, {maxArgs: 2, serializeFunctions: true})`
-   The direct cache manipulation `delete` method has been renamed to `remove`
-   The direct cache manipulation `hasCacheFor` method has been renamed to `has`
-   The `key` passed to direct cache manipulation methods (`add`, `has`, `remove`) must now be an array
    -   The array reflects the arguments passed to the method (`moized.hasCacheFor('foo', 'bar')` => `moized.has(['foo', 'bar'])`)

## 2.5.1

-   Surface types for TypeScript correctly

## 2.5.0

-   Add TypeScript definitions (thanks [vhfmag](https://github.com/vhfmag))
-   Skip unneeded first entry iteration when getting the multi-parameter key or finding the index of a key

## 2.4.1

-   Make positive integer checker use regex instead of bitwise operation

## 2.4.0

-   Add `hasCacheFor` method to determine if the memoized function has cache for given arguments

## 2.3.3

-   Remove unneeded iterator key generator method
-   Various micro-optimizations

## 2.3.2

-   Add `lodash-webpack-plugin` for smaller `dist` builds

## 2.3.1

-   Streamline the creation of curriable shortcuts (`moize.maxAge`, `moize.maxSize`)
-   Add curriable shortcut for `moize.maxArgs` (missed in initial release)

## 2.3.0

-   More options have shortcut methods
    -   `maxAge`
        -   Curried method (example: `moize.maxAge(5000)(method)`)
    -   `maxSize`
        -   Curried method (example: `moize.maxSize(5)(method)`)
    -   `promise` (shortcut for `isPromise: true`)
    -   `serialize`
    -   `simple` (shortcut for `maxSize: 1`)
-   `moize` functions are now composable (example usage: `moize.compose(moize.react, moize.simple)`)

## 2.2.3

-   Simplify internal vs custom cache recognition
-   Typing and documentation cleanup

## 2.2.2

-   Abstract out `promiseResolver` and `promiseRejecter` into separate testable functions
-   Various code cleanups and typing enhancements

## 2.2.1

-   Fix issue with `delete` checking `size` of the `Cache` before it had actually updated

## 2.2.0

-   Added `promiseLibrary` option to allow use of custom promise implementation
-   Bolster `isPromise` logic, auto-removing from cache when the promise is rejected
-   Update README for more detailed information on both `isPromise` and `promiseLibrary` options
-   Convert `Cache` key iteration to use custom iterator instead of standard loop for more stable iteration

## 2.1.6

-   Code cleanup

## 2.1.5

-   Fix issue where `delete` would always set the `lastItem` to `undefined` even when items still remained in cache

## 2.1.4

-   Move multiple-parameter key matching to cache (allows for custom `cache` to have its own implementation)
-   Update documentation for the custom `cache` implementation, as it requires `getMultiParamKey` now, plus give a better example of an alternative `cache`
-   Make `keys()` and `values()` methods no-ops when cache implementation is custom
-   Make `deleteItemFromCache` method safe with custom `cache` implementations

## 2.1.3

-   Enhance `Cache` more for multiple-parameter functions (now benchmarks faster in all categories)

## 2.1.2

-   Have `areArraysShallowEqual` use `isEqual` instead of strict equality to allow for `NaN` as key

## 2.1.1

-   Optimize cache class to be more efficient in both `has` and `get` operations
-   Fix issue with `delete` that was preventing delete of falsy keys

## 2.1.0

-   Add `add` method on cache to allow for manual cache insertion

## 2.0.3

-   Ensure `maxArgs` is respected for unserialized functions
-   Change the arguments length check from `=== 1` to `>` so that zero arguments (`undefined` key) pulls from cache directly instead of tries to go through key matching for multiparam

## 2.0.2

-   Prevent memoization on `moize.react` based on third parameter to functional components (object of all internal react functions)

## 2.0.1

-   Fix static types applied to functional components not being applied to memoized component

## 2.0.0

-   Refactor to use object equality instead of serialization (vast speed improvements over 1.x.x with multiple parameters)

**BREAKING CHANGES**

-   If you were relying on the serialization (using value equality instead of object equality), it will no longer memoize (you can set `serialize: true` if you want to continue using that option)
-   If you were using `moize` to memoize React components, you should change your invocations from `moize` to `moize.react` ([see README](README.md#usage-with-functional-react-components))

## 1.5.0

-   Add `values` method on memoized function (gets list of computed values stored in cache)
-   Fix issue with `clear` method not being present on `Cache`

## 1.4.5

-   Switch to using Cache for caching instead of native Map (was previously only used for polyfilling, but is twice as fast ... I feel silly for not testing its performance prior)
-   Simplify and optimize Cache to crank out as much speed as possible

## 1.4.4

-   Add `displayName` property to memoized function for better display of memoized `react` components in DevTools
-   Throw a `TypeError` when the parameter passed to moize is not a function

## 1.4.3

-   Move internal serializer generation to utils, for further partial application leveraging

## 1.4.2

-   Leverage partial functions in a number of places (less arguments passed around, improves performance by ~6%)

## 1.4.1

-   Correct README error explaining `serializeFunctions` option

## 1.4.0

-   Add `serializeFunctions` option

## 1.3.3

-   Ensure all numeric parameters (`maxAge`, `maxArgs`, `maxSize`) are a finite positive integer

## 1.3.2

-   Replace array-based decycle with Map (performance on circular objects)

## 1.3.1

-   Fix README errors

## 1.3.0

-   Add keys method to memoized function, to know the size and also get keys for potential deletion
-   Update decycle method with modern techniques and helper functions for better circular reference performance

## 1.2.0

-   Add `maxArgs` configuration option to limit the number of arguments to use in the key creation for cache

## 1.1.2

-   Remove external dependencies in favor of local `Cache` and `decycle` implementation (smaller bundle size)

## 1.1.1

-   Make handling of circular handling automatic by stringifying in `try` / `catch`, and remove manual `isCircular` configuration option

## 1.1.0

-   Add `cycle` dependency to handle circular objects
-   Add `clear` and `delete` methods on the memoized function to allow for direct cache manipulation

## 1.0.3

-   Remove warning related to `map-or-similar` dependency consumption

## 1.0.2

-   Remove no-longer-needed dependencies

## 1.0.1

-   Remove unneeded folders and files from npm package

## 1.0.0

-   Initial release<|MERGE_RESOLUTION|>--- conflicted
+++ resolved
@@ -2,19 +2,11 @@
 
 ## 5.4.6
 
-<<<<<<< HEAD
--   Fix issue where `setTimeout` causes processes to hang in NodeJS [#122](https://github.com/planttheidea/moize/issues/122)
+- Fix issue where `setTimeout` causes processes to hang in NodeJS [#122](https://github.com/planttheidea/moize/issues/122)
 
 ## 5.4.5
 
--   Improve TypeScript typings
-=======
-- Fix issue where `setTimeout` causes processes to hang in NodeJS [#122](https://github.com/planttheidea/moize/issues/122)
-
-## 5.4.5
-
 - Improve TypeScript typings
->>>>>>> 731422cd
 
 ## 5.4.4
 
