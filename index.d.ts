export as namespace moize;
export default moize;

<<<<<<< HEAD
declare function moize<T extends moize.Fn>(o: moize.Cache): (t: T) => T;
declare function moize<
  T extends moize.Fn,
  O extends moize.Options = moize.Options
>(t: T, o?: O): moize.Moized<T, O>;
=======
declare function moize<T extends moize.Fn>(o: moize.Options): ((t: T) => T);
declare function moize<T extends moize.Fn>(t: T, o?: moize.Options): T;
>>>>>>> 890f50f2

declare namespace moize {
  export type Expiration = {
    expirationMethod: Function;
    key: Array<any>;
    timeoutId: number;
  };

  export type Moized<
    Method extends Fn,
    CombinedOptions extends Options = Options
  > = Method & {
    // values
    _microMemoizeOptions: {
      isEqual: CombinedOptions["equals"];
      isMatchingKey: CombinedOptions["matchesKey"];
      isPromise: CombinedOptions["isPromise"];
      maxSize: CombinedOptions["maxSize"];
      onCacheAdd: CombinedOptions["onCacheAdd"];
      onCacheChange: CombinedOptions["onCacheChange"];
      onCacheHit: CombinedOptions["onCacheHit"];
      transformKey: CombinedOptions["transformArgs"];
    };
    cache: Cache;
    expirations: Expiration[];
    expirationsSnapshot: Expiration[];
    options: CombinedOptions;
    originalFunction: Method;

    // methods
    add: (key: any[], value: any) => void;
    clear: () => void;
    get: (key: any[]) => any;
    getStats: () => StatsProfile;
    has: (key: any[]) => boolean;
    isCollectingStats: () => boolean;
    isMoized: () => true;
    keys: () => Cache["keys"];
    remove: (key: any[]) => void;
    update: (key: any[], value: any) => void;
    values: () => Cache["values"];
  };

  export type Fn = (...args: any[]) => any;
  export type Moizer<T extends Fn> = (t: T) => Moized<T>;

  export interface Cache {
    keys: Array<Array<any>>;
    size: number;
    values: Array<any>;
  }

  export type StatsProfile = {
    calls: number;
    hits: number;
  };

  export type StatsObject = {
    calls: number;
    hits: number;
    profiles?: {
      [key: string]: StatsProfile;
    };
    usage: string;
  };

  export interface Options {
    equals?: (cacheKeyArgument: any, keyArgument: any) => boolean; // custom equality comparator comparing a specific key argument
    isDeepEqual?: boolean; // is key comparison done via deep equality
    isPromise?: boolean; // is the result a promise
    isReact?: boolean; // is the method a functional React component
    isSerialized?: boolean; // should the parameters be serialized instead of directly referenced
    matchesKey?: (cacheKey: Array<any>, key: Array<any>) => boolean; // custom equality comparator comparing the entire key
    maxAge?: number; // amount of time in milliseconds before the cache will expire
    maxArgs?: number; // maximum number of arguments to use as key for caching
    maxSize?: number; // maximum size of cache for this method
    onCacheAdd?: (cache: Cache) => void; // a callback when a new cache item is added
    onCacheChange?: (cache: Cache) => void; // a callback when the cache changes
    onCacheHit?: (cache: Cache) => void; // a callback when an existing cache item is retrieved
    onExpire?: (key: any) => void; // a callback when a cache item expires
    profileName?: string; // a custom name to associate stats for the method to
    serializer?: (...args: any[]) => string; // provide a serializer and override default,
    shouldSerializeFunctions?: boolean; // should functions be included in the serialization of multiple parameters
    transformArgs?: (args: any[]) => any[]; // transform the args prior to storage as key
    updateExpire?: boolean; // should the expiration be updated when cache is hit
  }

  function collectStats(): void;
  function compose<T extends Fn>(...fns: Array<Moizer<T>>): Moizer<T>;
  function deep<T extends Fn, O extends Options>(
    t: T,
    o?: Options
  ): Moized<T, O & { isDeepEqual: true }>;
  function getStats(profileName?: string): moize.StatsObject;
  function isCollectingStats(): boolean;
  function isMoized<T extends Fn>(t: T): boolean;
  function maxAge<T extends Fn, O extends Options, A extends number>(
    a: A
  ): (t: T, o?: Options) => Moized<T, O & { maxAge: A }>;
  function maxArgs<T extends Fn, O extends Options, A extends number>(
    a: A
  ): (t: T, o?: Options) => Moized<T, O & { maxArgs: A }>;
  function maxSize<T extends Fn, O extends Options, S extends number>(
    a: S
  ): (t: T, o?: Options) => Moized<T, O & { maxSize: S }>;
  function promise<T extends Fn, O extends Options>(
    t: T,
    o?: Options
  ): Moized<T, O & { isPromise: true }>;
  function react<T extends Fn, O extends Options>(
    t: T,
    o?: Options
  ): Moized<T, O & { isReact: true }>;
  function reactSimple<T extends Fn, O extends Options>(
    t: T,
    o?: Options
  ): Moized<T, O & { isReact: true; maxSize: 1 }>;
  function serialize<T extends Fn, O extends Options>(
    t: T,
    o?: O
  ): Moized<T, O & { isSerialized: true }>;
  function simple<T extends Fn, O extends Options>(
    t: T,
    o?: Options
  ): Moized<T, O & { maxSize: 1 }>;
}

export function collectStats(): void;<|MERGE_RESOLUTION|>--- conflicted
+++ resolved
@@ -1,16 +1,11 @@
 export as namespace moize;
 export default moize;
 
-<<<<<<< HEAD
-declare function moize<T extends moize.Fn>(o: moize.Cache): (t: T) => T;
+declare function moize<T extends moize.Fn>(o: moize.Options): ((t: T) => T);
 declare function moize<
   T extends moize.Fn,
   O extends moize.Options = moize.Options
 >(t: T, o?: O): moize.Moized<T, O>;
-=======
-declare function moize<T extends moize.Fn>(o: moize.Options): ((t: T) => T);
-declare function moize<T extends moize.Fn>(t: T, o?: moize.Options): T;
->>>>>>> 890f50f2
 
 declare namespace moize {
   export type Expiration = {
